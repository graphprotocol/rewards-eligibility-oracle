--- conflicted
+++ resolved
@@ -9,10 +9,7 @@
 
 from src.utils.retry_decorator import retry_with_backoff
 
-<<<<<<< HEAD
-=======
 
->>>>>>> 46e7fbe6
 # A custom exception for testing
 
 
